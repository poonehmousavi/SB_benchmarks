"""
Data Iterators for MOABB Datasets and Paradigms

This module provides various data iterators tailored for MOABB datasets and paradigms.
Different training strategies have been implemented as distinct data iterators, including:
- Leave-One-Session-Out
- Leave-One-Subject-Out

Authors
------
Davide Borra, 2021
Drew Wagner, 2024
"""

import abc
import os
from collections import namedtuple
from typing import Dict, List, Optional, Tuple, TypedDict

import numpy as np
import pandas as pd
import torch
<<<<<<< HEAD
from moabb.datasets.base import BaseDataset as MOABBDataset
from torch.utils.data import DataLoader, TensorDataset
=======
from torch.utils.data import TensorDataset, DataLoader
import torch_geometric
import os
>>>>>>> ed172d39
from utils.prepare import prepare_data


def get_idx_train_valid_classbalanced(idx_train, valid_ratio, y):
    """This function returns train and valid indices balanced across classes."""
    idx_train = np.array(idx_train)
    nclasses = y[idx_train].max() + 1

    idx_valid = []
    for c in range(nclasses):
        to_select_c = idx_train[np.where(y[idx_train] == c)[0]]
        # fixed validation examples equally spaced within recording
        idx = np.linspace(
            0,
            to_select_c.shape[0] - 1,
            round(valid_ratio * to_select_c.shape[0]),
        )
        idx = np.floor(idx).astype(int)
        tmp_idx_valid_c = to_select_c[idx]
        idx_valid.extend(tmp_idx_valid_c)
    print("Validation indices: {0}".format(idx_valid))
    idx_valid = np.array(idx_valid)
    idx_train = np.setdiff1d(idx_train, idx_valid)
    return idx_train, idx_valid


def adjacency_to_edge_list(adjacency_mtx):
    """Convert adjacency matrix to edge list format"""
    edge_list = np.vstack(np.nonzero(adjacency_mtx)).T
    return torch.tensor(edge_list, dtype=torch.long).t().contiguous()


def create_dataset(x, y, edge_index):
    """Create a list of Data objects for the dataset"""
    dataset = [torch_geometric.data.Data(x=torch.tensor(x[i], dtype=torch.float),
                                         edge_index=edge_index,
                                         y=torch.tensor(y[i], dtype=torch.long)) for i in range(len(x))]
    return dataset


def get_graph_dataloader(batch_size, xya_train, xya_valid, xya_test):
    """This function returns dataloaders for training, validation and test"""
    x_train, y_train, x_train_adj = xya_train[0], xya_train[1], xya_train[2]
    x_valid, y_valid, x_valid_adj = xya_valid[0], xya_valid[1], xya_valid[2]
    x_test, y_test, x_test_adj = xya_test[0], xya_test[1], xya_test[2]

    # Convert the fixed adjacency matrix to edge list
    edge_index_train = adjacency_to_edge_list(x_train_adj)
    edge_index_valid = adjacency_to_edge_list(x_valid_adj)
    edge_index_test = adjacency_to_edge_list(x_test_adj)

    # Create datasets
    train_dataset = create_dataset(x_train, y_train, edge_index_train)
    valid_dataset = create_dataset(x_valid, y_valid, edge_index_valid)
    test_dataset = create_dataset(x_test, y_test, edge_index_test)

    # Create dataloaders
    train_loader = torch_geometric.data.DataLoader(train_dataset, batch_size=batch_size, shuffle=True, pin_memory=True)
    valid_loader = torch_geometric.data.DataLoader(valid_dataset, batch_size=batch_size, shuffle=False, pin_memory=True)
    test_loader = torch_geometric.data.DataLoader(test_dataset, batch_size=batch_size, shuffle=False, pin_memory=True)

    return train_loader, valid_loader, test_loader


def get_dataloader(batch_size, xy_train, xy_valid, xy_test):
    """This function returns dataloaders for training, validation and test"""
    x_train, y_train = xy_train[0], xy_train[1]
    x_valid, y_valid = xy_valid[0], xy_valid[1]
    x_test, y_test = xy_test[0], xy_test[1]

    inps = torch.Tensor(
        x_train.reshape(
            (x_train.shape[0], x_train.shape[1], x_train.shape[2], 1,)
        )
    )
    tgts = torch.tensor(y_train, dtype=torch.long)
    ds = TensorDataset(inps, tgts)
    train_loader = DataLoader(
        ds, batch_size=batch_size, shuffle=True, pin_memory=True
    )

    inps = torch.Tensor(
        x_valid.reshape(
            (x_valid.shape[0], x_valid.shape[1], x_valid.shape[2], 1,)
        )
    )
    tgts = torch.tensor(y_valid, dtype=torch.long)
    ds = TensorDataset(inps, tgts)
    valid_loader = DataLoader(ds, batch_size=batch_size, pin_memory=True)

    inps = torch.Tensor(
        x_test.reshape((x_test.shape[0], x_test.shape[1], x_test.shape[2], 1,))
    )
    tgts = torch.tensor(y_test, dtype=torch.long)
    ds = TensorDataset(inps, tgts)
    test_loader = DataLoader(ds, batch_size=batch_size, pin_memory=True)

    return train_loader, valid_loader, test_loader


def crop_signals(x, srate, interval_in, interval_out):
    """Function that crops signals within a fixed window"""
    time = np.arange(interval_in[0], interval_in[1], 1 / srate)
    idx_start = np.argmin(np.abs(time - interval_out[0]))
    idx_stop = np.argmin(np.abs(time - interval_out[1]))
    return x[..., idx_start:idx_stop]


def get_neighbour_channels(
    adjacency_mtx, ch_names, n_steps=1, seed_nodes=["Cz"]
):
    """Function that samples a subset of channels from a seed channel including neighbour channels within a fixed number of steps in the adjacency matrix."""
    sel_channels = []
    for i in np.arange(n_steps):
        tmp_sel_channels = []
        for node in seed_nodes:
            idx_node = np.where(node == np.array(ch_names))[0][0]
            idx_linked_nodes = np.where(adjacency_mtx[idx_node, :] > 0)[
                0
            ]  # find indices linked to the node
            linked_channels = np.array(ch_names)[idx_linked_nodes]
            tmp_sel_channels.extend(list(linked_channels))
        seed_nodes = tmp_sel_channels
        sel_channels.extend(tmp_sel_channels)
    sel_channels = np.unique(sel_channels)
    return sel_channels


def sample_channels(x, adjacency_mtx, ch_names, n_steps, seed_nodes=["Cz"], keep_all_channels=False):
    """Function that select only selected channels from the input data"""

    if keep_all_channels:
        return x, adjacency_mtx
    
    sel_channels = get_neighbour_channels(
        adjacency_mtx, ch_names, n_steps=n_steps, seed_nodes=seed_nodes
    )
    sel_channels = list(sel_channels)
    idx_sel_channels = []
    for k, ch in enumerate(ch_names):
        if ch in sel_channels:
            idx_sel_channels.append(k)
    idx_sel_channels = np.array(idx_sel_channels)  # idx selected channels
    if idx_sel_channels.shape[0] != x.shape[1]:
        x = x[:, idx_sel_channels, :]
<<<<<<< HEAD
        ch_names = np.array(ch_names)[idx_sel_channels]
        ch_names = list(ch_names)
=======
        sel_channels_ = np.array(ch_names)[idx_sel_channels]
        adjacency_mtx = adjacency_mtx[idx_sel_channels, :][:, idx_sel_channels]
        sel_channels_ = list(sel_channels_)
>>>>>>> ed172d39
        # should correspond to sel_channels ordered based on ch_names ordering
        print("Sampling channels: {0}".format(ch_names))
    else:
        print("Sampling all channels available: {0}".format(ch_names))
<<<<<<< HEAD
    return x, idx_sel_channels, ch_names
=======
    return x, adjacency_mtx
>>>>>>> ed172d39


class _SplitDataloaders(TypedDict):
    train: DataLoader
    valid: DataLoader
    test: DataLoader
    ch_names: List[str]
    ch_positions: np.ndarray
    adjacency_mtx: np.ndarray


XYSplits = namedtuple(
    "XYSplits", ["x_train", "y_train", "x_valid", "y_valid", "x_test", "y_test"]
)


class _DataDict(TypedDict):
    srate: int
    original_interval: Tuple[float, float]
    adjacency_mtx: np.ndarray
    ch_positions: Dict[str, List[float]]
    channels: List[str]
    subject: str


class BaseDataIOIterator(abc.ABC):
    def __init__(self, tag, seed):
        self.iterator_tag = tag
        np.random.seed(seed)

    def prepare(
        self,
<<<<<<< HEAD
        *,
        data_folder: str,
        cached_data_folder: str,
        dataset: MOABBDataset,
        batch_size: int,
        valid_ratio: float,
        original_sample_rate: int,
        target_subject_idx: int,
        target_session_idx: Optional[int] = None,
        sample_rate: Optional[int] = None,
        fmin: Optional[float] = None,
        fmax: Optional[float] = None,
        tmin: Optional[float] = None,
        tmax: Optional[float] = None,
        n_steps_channel_selection: Optional[int] = None,
        events_to_load: Optional[List[str]] = None,
        save_prepared_dataset: bool = True,
    ) -> Tuple[str, _SplitDataloaders]:
=======
        data_folder=None,
        cached_data_folder=None,
        dataset=None,
        batch_size=None,
        valid_ratio=None,
        target_subject_idx=None,
        target_session_idx=None,
        events_to_load=None,
        original_sample_rate=None,
        sample_rate=None,
        fmin=None,
        fmax=None,
        tmin=None,
        tmax=None,
        save_prepared_dataset=None,
        n_steps_channel_selection=None,
        return_graph=False,
        keep_all_channels=False
    ):
>>>>>>> ed172d39
        """This function returns the pre-processed datasets (training, validation and test sets).

        Arguments
        ---------
        data_folder: str
            String containing the path where data were downloaded.
        cached_data_folder: str
            String containing the path where data will be cached (into .pkl files) during preparation.
            This is convenient to speed up overall training when performing multiple trainings on EEG signals
            pre-processed always in the same way.
        dataset: moabb.datasets.?
            MOABB dataset.
        batch_size: int
            Mini-batch size.
        valid_ratio: float
            Ratio for extracting the validation set from the available training set (between 0 and 1).
        original_sample_rate: int
            Sampling rate of the loaded dataset (Hz).
        target_subject_idx: int
            Index of the subject to use to train the network.
        target_session_idx: int
            Index of the session to use to train the network.
        sample_rate: int
            Target sampling rate (Hz).
        fmin: float
            Low cut-off frequency of the applied band-pass filtering (Hz).
        fmax: float
            High cut-off frequency of the applied band-pass filtering (Hz).
        tmin: float
            Start time of the EEG epoch, with respect to the event as defined in the dataset (s).
            See MOABB documentation and reference publications of each dataset for additional details about datasets.
        tmax: float
            Stop time of the EEG epoch, with respect to the event as defined in the dataset (s).
            See MOABB documentation and reference publications of each dataset for additional details about datasets.
        n_steps_channel_selection: int
            Number of steps to perform when sampling a subset of channels from a seed channel, based on the adjacency matrix.
        events_to_load: list
            List of 'events' considered when loading the MOABB dataset.
            It serves to load specific conditions (e.g., ["right_hand", "left_hand"] for specific movement conditions).
            See MOABB documentation and reference publications of each dataset for additional details about datasets.

        save_prepared_dataset: bool
            Flag to save the prepared dataset into a pkl file.
        ...

        Returns
        ---------
        tail_path: str
            String containing the relative path where results will be stored for the specified iterator, subject and session.
        datasets: dict
            Dictionary containing all sets as dataloaders (keys: 'train', 'test', 'valid').
        ---------
        """
        interval = [tmin, tmax]
        subject = dataset.subject_list[target_subject_idx]

        self.validate_dataset_or_raise(dataset)

        (
            target_data_dict,
            (x_train, y_train, x_valid, y_valid, x_test, y_test),
        ) = self.get_data(
            target_subject_idx=target_subject_idx,
            target_session_idx=target_session_idx,
            valid_ratio=valid_ratio,
            dataset=dataset,
            data_folder=data_folder,
            cached_data_folder=cached_data_folder,
            original_sample_rate=original_sample_rate,
            sample_rate=sample_rate,
            fmin=fmin,
            fmax=fmax,
            events_to_load=events_to_load,
            save_prepared_dataset=save_prepared_dataset,
        )

        # time cropping
        if interval != target_data_dict["interval"]:
            x_train = crop_signals(
                x=x_train,
                srate=target_data_dict["srate"],
                interval_in=target_data_dict["interval"],
                interval_out=interval,
            )
            x_valid = crop_signals(
                x=x_valid,
                srate=target_data_dict["srate"],
                interval_in=target_data_dict["interval"],
                interval_out=interval,
            )
            x_test = crop_signals(
                x=x_test,
                srate=target_data_dict["srate"],
                interval_in=target_data_dict["interval"],
                interval_out=interval,
            )

        # channel sampling
        if n_steps_channel_selection is not None:
            x_train, ch_idx, ch_names = sample_channels(
                x_train,
                target_data_dict["adjacency_mtx"],
                target_data_dict["channels"],
                n_steps=n_steps_channel_selection,
            )
            x_valid, *_ = sample_channels(
                x_valid,
                target_data_dict["adjacency_mtx"],
                target_data_dict["channels"],
                n_steps=n_steps_channel_selection,
            )
            x_test, *_ = sample_channels(
                x_test,
                target_data_dict["adjacency_mtx"],
                target_data_dict["channels"],
                n_steps=n_steps_channel_selection,
            )

        # swap axes: from (N_examples, C, T) to (N_examples, T, C)
        x_train = np.swapaxes(x_train, -1, -2)
        x_valid = np.swapaxes(x_valid, -1, -2)
        x_test = np.swapaxes(x_test, -1, -2)

        # dataloaders
        train_loader, valid_loader, test_loader = get_dataloader(
            batch_size, (x_train, y_train), (x_valid, y_valid), (x_test, y_test)
        )

        ch_positions = target_data_dict["ch_positions"]
        ch_positions = np.row_stack([ch_positions[ch] for ch in ch_names])

        adj_mtx = target_data_dict["adjacency_mtx"][ch_idx, :][:, ch_idx]

        datasets: _SplitDataloaders = dict(
            train=train_loader,
            valid=valid_loader,
            test=test_loader,
            ch_names=ch_names,
            channel_positions=ch_positions,
            adjacency_mtx=adj_mtx,
        )

        tail_path = self.get_tail_path(subject, target_data_dict.get("session"))
        return tail_path, datasets

    def validate_dataset_or_raise(self, dataset: MOABBDataset) -> None:
        """Check that the dataset is compatible, or raise an error."""
        pass

    @abc.abstractmethod
    def get_data(
        self,
        target_subject_idx: int,
        target_session_idx: Optional[int],
        valid_ratio: float,
        dataset: MOABBDataset,
        data_folder: Optional[str],
        cached_data_folder: Optional[str],
        original_sample_rate: int,
        sample_rate: Optional[int],
        fmin: Optional[float],
        fmax: Optional[float],
        events_to_load: Optional[List[str]],
        save_prepared_dataset: bool,
    ) -> tuple[_DataDict, XYSplits]:
        """Prepare the numpy data as train, valid and test splits.

        Arguments
        =========
        See `prepare` method.

        Returns
        =======
        target_data_dict: _DataDict
            The metadata relating to the target, including session name and
            adjacency matrix.
        (x_train, y_train, x_valid, y_valid, x_test, y_test): np.ndarray
            The numpy arrays corresponding to each data split.
        """

    def get_tail_path(self, subject: int, session: Optional[str]) -> str:
        """Returns the tail path for the directory."""

        tail_path = os.path.join(
            self.iterator_tag, "sub-{0}".format(str(subject).zfill(3)),
        )
        if session is not None:
            tail_path = os.path.join(tail_path, session)
        return tail_path


class LeaveOneSessionOut(BaseDataIOIterator):
    """Leave one session out iterator for MOABB datasets.
    Designing within-subject, cross-session and session-agnostic iterations on the dataset for a specific paradigm.
    For each subject, one session is held back as test set and the remaining ones are used to train neural networks.
    The validation set can be sampled from a separate (and held back) session if enough sessions are available; otherwise, the validation set is sampled from the training set.
    All sets are extracted balanced across subjects, sessions and classes.

    Arguments
    ---------
    seed: int
        Seed for random number generators.
    """

    def __init__(self, seed):
        super().__init__("leave-one-session-out", seed)

    def get_data(
        self,
        target_subject_idx: int,
        target_session_idx: Optional[int],
        valid_ratio: float,
        dataset: MOABBDataset,
        data_folder: Optional[str],
        cached_data_folder: Optional[str],
        original_sample_rate: int,
        sample_rate: Optional[int],
        fmin: Optional[float],
        fmax: Optional[float],
        events_to_load: Optional[List[str]],
        save_prepared_dataset: bool,
    ) -> Tuple[dict, XYSplits]:
        # preparing or loading dataset
        data_dict = prepare_data(
            idx_subject_to_prepare=target_subject_idx,
            dataset=dataset,
            data_folder=data_folder,
            cached_data_folder=cached_data_folder,
            srate_in=original_sample_rate,
            srate_out=sample_rate,
            fmin=fmin,
            fmax=fmax,
            save_prepared_dataset=save_prepared_dataset,
            events_to_load=events_to_load,
        )

        x = data_dict["x"]
        y = data_dict["y"]
        metadata = data_dict["metadata"]

        self._validate_metadata_or_raise(metadata)
        sessions = np.unique(metadata.session)

        data_dict["session"] = sessions[target_session_idx]

        sess_id_test = [data_dict["session"]]
        sess_id_train = np.setdiff1d(sessions, sess_id_test)
        sess_id_train = list(sess_id_train)
        print(
            "Session/sessions used as training and validation set: {0}".format(
                sess_id_train
            )
        )
        print("Session used as test set: {0}".format(sess_id_test))
        # iterate over sessions to accumulate session train and valid examples in a balanced way across sessions
        idx_train, idx_valid = [], []
        for s in sess_id_train:
            # obtaining indices for the current session
            idx = np.where(metadata.session == s)[0]
            # validation set definition (equal proportion btw classes)
            (tmp_idx_train, tmp_idx_valid,) = get_idx_train_valid_classbalanced(
                idx, valid_ratio, y
            )
            idx_train.extend(tmp_idx_train)
            idx_valid.extend(tmp_idx_valid)

        idx_test = []
        for s in sess_id_test:
            # obtaining indices for the current session
            idx = np.where(metadata.session == s)[0]
            idx_test.extend(idx)

        idx_train = np.array(idx_train)
        idx_valid = np.array(idx_valid)
        idx_test = np.array(idx_test)

        x_train = x[idx_train, ...]
        y_train = y[idx_train]
        x_valid = x[idx_valid, ...]
        y_valid = y[idx_valid]
        x_test = x[idx_test, ...]
        y_test = y[idx_test]

        return (
            data_dict,
            XYSplits(x_train, y_train, x_valid, y_valid, x_test, y_test),
        )

<<<<<<< HEAD
    def _validate_metadata_or_raise(self, metadata: pd.DataFrame):
        if np.unique(metadata.session).shape[0] < 2:
            raise (
                ValueError(
                    "The number of sessions in the dataset must be >= 2 for leave-one-session-out iterations"
                )
            )

=======
        # channel sampling
        if n_steps_channel_selection is not None:
            x_train, adjacency_mtx_train = sample_channels(
                x_train,
                data_dict["adjacency_mtx"],
                data_dict["channels"],
                n_steps=n_steps_channel_selection,
                keep_all_channels=keep_all_channels,
            )
            x_valid, adjacency_mtx_valid = sample_channels(
                x_valid,
                data_dict["adjacency_mtx"],
                data_dict["channels"],
                n_steps=n_steps_channel_selection,
                keep_all_channels=keep_all_channels,
            )
            x_test, adjacency_mtx_test = sample_channels(
                x_test,
                data_dict["adjacency_mtx"],
                data_dict["channels"],
                n_steps=n_steps_channel_selection,
                keep_all_channels=keep_all_channels,
            )

        if return_graph:
            # graph dataloaders
            train_loader, valid_loader, test_loader = get_graph_dataloader(batch_size, (x_train, y_train, adjacency_mtx_train), (x_valid, y_valid, adjacency_mtx_valid), (x_test, y_test, adjacency_mtx_test))
        else:
            # swap axes: from (N_examples, C, T) to (N_examples, T, C)
            x_train = np.swapaxes(x_train, -1, -2)
            x_valid = np.swapaxes(x_valid, -1, -2)
            x_test = np.swapaxes(x_test, -1, -2)

            # dataloaders
            train_loader, valid_loader, test_loader = get_dataloader(
                batch_size, (x_train, y_train), (x_valid, y_valid), (x_test, y_test)
            )
        datasets = {}
        datasets["train"] = train_loader
        datasets["valid"] = valid_loader
        datasets["test"] = test_loader
        tail_path = os.path.join(
            self.iterator_tag,
            "sub-{0}".format(
                str(dataset.subject_list[target_subject_idx]).zfill(3)
            ),
            sessions[target_session_idx],
        )
        return tail_path, datasets

>>>>>>> ed172d39

class LeaveOneSubjectOut(BaseDataIOIterator):
    """Leave one subject out iterator for MOABB datasets.
    Designing cross-subject, cross-session and subject-agnostic iterations on the dataset for a specific paradigm.
    One subject is held back as test set and the remaining ones are used to train neural networks.
    The validation set is sampled from the training set.
    All sets are extracted balanced across subjects, sessions and classes.

    Arguments
    ---------
    seed: int
        Seed for random number generators.
    """

    def __init__(self, seed):
        super().__init__("leave-one-subject-out", seed)

    def get_data(
        self,
        *,
        dataset: MOABBDataset,
        target_subject_idx=None,
<<<<<<< HEAD
        target_session_idx=None,  # noqa
        valid_ratio=None,
        **prepare_data_kwargs,
=======
        target_session_idx=None,
        events_to_load=None,
        original_sample_rate=None,
        sample_rate=None,
        fmin=None,
        fmax=None,
        tmin=None,
        tmax=None,
        save_prepared_dataset=None,
        n_steps_channel_selection=None,
        return_graph=False,
        keep_all_channels=False
>>>>>>> ed172d39
    ):
        # preparing or loading test set
        target_data_dict = prepare_data(
            dataset=dataset,
            idx_subject_to_prepare=target_subject_idx,
            **prepare_data_kwargs,
        )

        x_test = target_data_dict["x"]
        y_test = target_data_dict["y"]

        subject_idx_train = [
            i
            for i in np.arange(len(dataset.subject_list))
            if i != target_subject_idx
        ]
        subject_ids_train = list(
            np.array(dataset.subject_list)[np.array(subject_idx_train)]
        )

        print(
            "Subject/subjects used as training and validation set: {0}".format(
                subject_ids_train
            )
        )
        print(
            "Subject used as test set: {0}".format(
                dataset.subject_list[target_subject_idx]
            )
        )

        x_train, y_train, x_valid, y_valid = [], [], [], []
        for subject_idx in subject_idx_train:
            # preparing or loading training/valid set
            data_dict = prepare_data(
                dataset=dataset,
                idx_subject_to_prepare=subject_idx,
                **prepare_data_kwargs,
            )

            tmp_x_train = data_dict["x"]
            tmp_y_train = data_dict["y"]
            tmp_metadata = data_dict["metadata"]

            # defining training and validation indices from subjects and sessions in a balanced way
            idx_train, idx_valid = [], []
            for session in np.unique(tmp_metadata.session):
                idx = np.where(tmp_metadata.session == session)[0]
                # validation set definition (equal proportion btw classes)
                (
                    tmp_idx_train,
                    tmp_idx_valid,
                ) = get_idx_train_valid_classbalanced(
                    idx, valid_ratio, tmp_y_train
                )
                idx_train.extend(tmp_idx_train)
                idx_valid.extend(tmp_idx_valid)
            idx_train = np.array(idx_train)
            idx_valid = np.array(idx_valid)

            tmp_x_valid = tmp_x_train[idx_valid, ...]
            tmp_y_valid = tmp_y_train[idx_valid]
            tmp_x_train = tmp_x_train[idx_train, ...]
            tmp_y_train = tmp_y_train[idx_train]

            x_train.extend(tmp_x_train)
            y_train.extend(tmp_y_train)
            x_valid.extend(tmp_x_valid)
            y_valid.extend(tmp_y_valid)

        x_train = np.array(x_train)
        y_train = np.array(y_train)
        x_valid = np.array(x_valid)
        y_valid = np.array(y_valid)

<<<<<<< HEAD
        return (
            target_data_dict,
            (x_train, y_train, x_valid, y_valid, x_test, y_test,),
=======
        # time cropping
        if interval != original_interval:
            x_train = crop_signals(
                x=x_train,
                srate=srate,
                interval_in=original_interval,
                interval_out=interval,
            )
            x_valid = crop_signals(
                x=x_valid,
                srate=srate,
                interval_in=original_interval,
                interval_out=interval,
            )
            x_test = crop_signals(
                x=x_test,
                srate=srate,
                interval_in=original_interval,
                interval_out=interval,
            )

        # channel sampling
        if n_steps_channel_selection is not None:
            x_train, adjacency_mtx_train = sample_channels(
                x_train,
                data_dict["adjacency_mtx"],
                data_dict["channels"],
                n_steps=n_steps_channel_selection,
                keep_all_channels=keep_all_channels,
            )
            x_valid, adjacency_mtx_valid = sample_channels(
                x_valid,
                data_dict["adjacency_mtx"],
                data_dict["channels"],
                n_steps=n_steps_channel_selection,
                keep_all_channels=keep_all_channels,
            )
            x_test, adjacency_mtx_test = sample_channels(
                x_test,
                data_dict["adjacency_mtx"],
                data_dict["channels"],
                n_steps=n_steps_channel_selection,
                keep_all_channels=keep_all_channels,
            )

        if return_graph:
            # graph dataloaders
            train_loader, valid_loader, test_loader = get_graph_dataloader(batch_size, (x_train, y_train, adjacency_mtx_train), (x_valid, y_valid, adjacency_mtx_valid), (x_test, y_test, adjacency_mtx_test))
        else:
            # swap axes: from (N_examples, C, T) to (N_examples, T, C)
            x_train = np.swapaxes(x_train, -1, -2)
            x_valid = np.swapaxes(x_valid, -1, -2)
            x_test = np.swapaxes(x_test, -1, -2)

            # dataloaders
            train_loader, valid_loader, test_loader = get_dataloader(
                batch_size, (x_train, y_train), (x_valid, y_valid), (x_test, y_test)
            )
        datasets = {}
        datasets["train"] = train_loader
        datasets["valid"] = valid_loader
        datasets["test"] = test_loader
        tail_path = os.path.join(
            self.iterator_tag,
            "sub-{0}".format(
                str(dataset.subject_list[target_subject_idx]).zfill(3)
            ),
>>>>>>> ed172d39
        )

    def validate_dataset_or_raise(self, dataset: MOABBDataset):
        if len(dataset.subject_list) < 2:
            raise (
                ValueError(
                    "The number of subjects in the dataset must be >= 2 for leave-one-subject-out iterations"
                )
            )<|MERGE_RESOLUTION|>--- conflicted
+++ resolved
@@ -17,17 +17,18 @@
 from collections import namedtuple
 from typing import Dict, List, Optional, Tuple, TypedDict
 
+import abc
 import numpy as np
 import pandas as pd
 import torch
-<<<<<<< HEAD
+import torch_geometric
+import os
+import pandas as pd
+from collections import namedtuple
+from typing import Dict, List, Optional, Tuple, TypedDict
+
 from moabb.datasets.base import BaseDataset as MOABBDataset
 from torch.utils.data import DataLoader, TensorDataset
-=======
-from torch.utils.data import TensorDataset, DataLoader
-import torch_geometric
-import os
->>>>>>> ed172d39
 from utils.prepare import prepare_data
 
 
@@ -173,23 +174,13 @@
     idx_sel_channels = np.array(idx_sel_channels)  # idx selected channels
     if idx_sel_channels.shape[0] != x.shape[1]:
         x = x[:, idx_sel_channels, :]
-<<<<<<< HEAD
         ch_names = np.array(ch_names)[idx_sel_channels]
         ch_names = list(ch_names)
-=======
-        sel_channels_ = np.array(ch_names)[idx_sel_channels]
-        adjacency_mtx = adjacency_mtx[idx_sel_channels, :][:, idx_sel_channels]
-        sel_channels_ = list(sel_channels_)
->>>>>>> ed172d39
         # should correspond to sel_channels ordered based on ch_names ordering
         print("Sampling channels: {0}".format(ch_names))
     else:
         print("Sampling all channels available: {0}".format(ch_names))
-<<<<<<< HEAD
     return x, idx_sel_channels, ch_names
-=======
-    return x, adjacency_mtx
->>>>>>> ed172d39
 
 
 class _SplitDataloaders(TypedDict):
@@ -222,7 +213,6 @@
 
     def prepare(
         self,
-<<<<<<< HEAD
         *,
         data_folder: str,
         cached_data_folder: str,
@@ -240,28 +230,9 @@
         n_steps_channel_selection: Optional[int] = None,
         events_to_load: Optional[List[str]] = None,
         save_prepared_dataset: bool = True,
-    ) -> Tuple[str, _SplitDataloaders]:
-=======
-        data_folder=None,
-        cached_data_folder=None,
-        dataset=None,
-        batch_size=None,
-        valid_ratio=None,
-        target_subject_idx=None,
-        target_session_idx=None,
-        events_to_load=None,
-        original_sample_rate=None,
-        sample_rate=None,
-        fmin=None,
-        fmax=None,
-        tmin=None,
-        tmax=None,
-        save_prepared_dataset=None,
-        n_steps_channel_selection=None,
         return_graph=False,
         keep_all_channels=False
-    ):
->>>>>>> ed172d39
+    ) -> Tuple[str, _SplitDataloaders]:
         """This function returns the pre-processed datasets (training, validation and test sets).
 
         Arguments
@@ -550,7 +521,6 @@
             XYSplits(x_train, y_train, x_valid, y_valid, x_test, y_test),
         )
 
-<<<<<<< HEAD
     def _validate_metadata_or_raise(self, metadata: pd.DataFrame):
         if np.unique(metadata.session).shape[0] < 2:
             raise (
@@ -559,58 +529,6 @@
                 )
             )
 
-=======
-        # channel sampling
-        if n_steps_channel_selection is not None:
-            x_train, adjacency_mtx_train = sample_channels(
-                x_train,
-                data_dict["adjacency_mtx"],
-                data_dict["channels"],
-                n_steps=n_steps_channel_selection,
-                keep_all_channels=keep_all_channels,
-            )
-            x_valid, adjacency_mtx_valid = sample_channels(
-                x_valid,
-                data_dict["adjacency_mtx"],
-                data_dict["channels"],
-                n_steps=n_steps_channel_selection,
-                keep_all_channels=keep_all_channels,
-            )
-            x_test, adjacency_mtx_test = sample_channels(
-                x_test,
-                data_dict["adjacency_mtx"],
-                data_dict["channels"],
-                n_steps=n_steps_channel_selection,
-                keep_all_channels=keep_all_channels,
-            )
-
-        if return_graph:
-            # graph dataloaders
-            train_loader, valid_loader, test_loader = get_graph_dataloader(batch_size, (x_train, y_train, adjacency_mtx_train), (x_valid, y_valid, adjacency_mtx_valid), (x_test, y_test, adjacency_mtx_test))
-        else:
-            # swap axes: from (N_examples, C, T) to (N_examples, T, C)
-            x_train = np.swapaxes(x_train, -1, -2)
-            x_valid = np.swapaxes(x_valid, -1, -2)
-            x_test = np.swapaxes(x_test, -1, -2)
-
-            # dataloaders
-            train_loader, valid_loader, test_loader = get_dataloader(
-                batch_size, (x_train, y_train), (x_valid, y_valid), (x_test, y_test)
-            )
-        datasets = {}
-        datasets["train"] = train_loader
-        datasets["valid"] = valid_loader
-        datasets["test"] = test_loader
-        tail_path = os.path.join(
-            self.iterator_tag,
-            "sub-{0}".format(
-                str(dataset.subject_list[target_subject_idx]).zfill(3)
-            ),
-            sessions[target_session_idx],
-        )
-        return tail_path, datasets
-
->>>>>>> ed172d39
 
 class LeaveOneSubjectOut(BaseDataIOIterator):
     """Leave one subject out iterator for MOABB datasets.
@@ -633,24 +551,9 @@
         *,
         dataset: MOABBDataset,
         target_subject_idx=None,
-<<<<<<< HEAD
         target_session_idx=None,  # noqa
         valid_ratio=None,
         **prepare_data_kwargs,
-=======
-        target_session_idx=None,
-        events_to_load=None,
-        original_sample_rate=None,
-        sample_rate=None,
-        fmin=None,
-        fmax=None,
-        tmin=None,
-        tmax=None,
-        save_prepared_dataset=None,
-        n_steps_channel_selection=None,
-        return_graph=False,
-        keep_all_channels=False
->>>>>>> ed172d39
     ):
         # preparing or loading test set
         target_data_dict = prepare_data(
@@ -726,79 +629,9 @@
         x_valid = np.array(x_valid)
         y_valid = np.array(y_valid)
 
-<<<<<<< HEAD
         return (
             target_data_dict,
             (x_train, y_train, x_valid, y_valid, x_test, y_test,),
-=======
-        # time cropping
-        if interval != original_interval:
-            x_train = crop_signals(
-                x=x_train,
-                srate=srate,
-                interval_in=original_interval,
-                interval_out=interval,
-            )
-            x_valid = crop_signals(
-                x=x_valid,
-                srate=srate,
-                interval_in=original_interval,
-                interval_out=interval,
-            )
-            x_test = crop_signals(
-                x=x_test,
-                srate=srate,
-                interval_in=original_interval,
-                interval_out=interval,
-            )
-
-        # channel sampling
-        if n_steps_channel_selection is not None:
-            x_train, adjacency_mtx_train = sample_channels(
-                x_train,
-                data_dict["adjacency_mtx"],
-                data_dict["channels"],
-                n_steps=n_steps_channel_selection,
-                keep_all_channels=keep_all_channels,
-            )
-            x_valid, adjacency_mtx_valid = sample_channels(
-                x_valid,
-                data_dict["adjacency_mtx"],
-                data_dict["channels"],
-                n_steps=n_steps_channel_selection,
-                keep_all_channels=keep_all_channels,
-            )
-            x_test, adjacency_mtx_test = sample_channels(
-                x_test,
-                data_dict["adjacency_mtx"],
-                data_dict["channels"],
-                n_steps=n_steps_channel_selection,
-                keep_all_channels=keep_all_channels,
-            )
-
-        if return_graph:
-            # graph dataloaders
-            train_loader, valid_loader, test_loader = get_graph_dataloader(batch_size, (x_train, y_train, adjacency_mtx_train), (x_valid, y_valid, adjacency_mtx_valid), (x_test, y_test, adjacency_mtx_test))
-        else:
-            # swap axes: from (N_examples, C, T) to (N_examples, T, C)
-            x_train = np.swapaxes(x_train, -1, -2)
-            x_valid = np.swapaxes(x_valid, -1, -2)
-            x_test = np.swapaxes(x_test, -1, -2)
-
-            # dataloaders
-            train_loader, valid_loader, test_loader = get_dataloader(
-                batch_size, (x_train, y_train), (x_valid, y_valid), (x_test, y_test)
-            )
-        datasets = {}
-        datasets["train"] = train_loader
-        datasets["valid"] = valid_loader
-        datasets["test"] = test_loader
-        tail_path = os.path.join(
-            self.iterator_tag,
-            "sub-{0}".format(
-                str(dataset.subject_list[target_subject_idx]).zfill(3)
-            ),
->>>>>>> ed172d39
         )
 
     def validate_dataset_or_raise(self, dataset: MOABBDataset):
