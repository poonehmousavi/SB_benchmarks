# SpeechBrain-MOABB: An open-source Python library for EEG decoding with neural networks

This repository provides a set of recipes for processing electroencephalographic (EEG) signals based on the popular [Mother of all BCI Benchmarks (MOABB)](https://github.com/NeuroTechX/moabb), seamlessly integrated with SpeechBrain. 

This package facilitates the integration of new models and their evaluation on MOABB-supported tasks, i.e., motor imagery (MI), P300, and steady-state visual evoked potential (SSVEP). 
It not only offers an interface for easy model integration and testing but also proposes a fair and robust protocol for comparing different decoding pipelines.

This code could be used for benchmarking new decoding pipelines (e.g., involving a novel deep learning architecture or a novel data augmentation strategy).
We accompany our code with a benchmark on 9 MOABB datasets (for MI-based, P300-based, and SSVEP-based BCIs) performed using 3 popular deep neural networks for EEG decoding. 
Moreover, we also report the main results on the key aspects characterizing the decoding protocol we propose for enabling trustworthy EEG decoding.

For detailed information, please refer to [The link to the official paper will be available soon].

We also provide tutorials covering the main aspects of SpeechBrain-MOABB, in the `tutorials/` folder.

## ⚡ Datasets and Recipes

This package leverages datasets supported by [MOABB](https://neurotechx.github.io/moabb/datasets.html). 
Specifically, it comes with recipes for the following [datasets](#dataset-table):


| Dataset ID | Task | nsbj | nsess |
|------------|-------------|-----|-----|
|[BNCI2014001](https://neurotechx.github.io/moabb/generated/moabb.datasets.BNCI2014001.html#moabb.datasets.BNCI2014001) | Motor Imagery | 9 | 2 |
|[BNCI2014004](https://neurotechx.github.io/moabb/generated/moabb.datasets.BNCI2014004.html#moabb.datasets.BNCI2014004) | Motor Imagery | 9 | 5 |
|[BNCI2015001](https://neurotechx.github.io/moabb/generated/moabb.datasets.BNCI2015001.html#moabb.datasets.BNCI2015001) | Motor Imagery | 12 | 2 |
|[Lee2019_MI](https://neurotechx.github.io/moabb/generated/moabb.datasets.Lee2019_MI.html#moabb.datasets.Lee2019_MI) | Motor Imagery | 54 | 2 |
|[Zhou2016](https://neurotechx.github.io/moabb/generated/moabb.datasets.Zhou2016.html#moabb.datasets.Zhou2016) | Motor Imagery | 4 | 3 |
|[BNCI2014009](https://neurotechx.github.io/moabb/generated/moabb.datasets.BNCI2014009.html#moabb.datasets.BNCI2014009) | P300 | 10 | 3 |
|[EPFLP300](https://neurotechx.github.io/moabb/generated/moabb.datasets.EPFLP300.html#moabb.datasets.EPFLP300) | P300 | 8 | 4 |
|[bi2015a](https://neurotechx.github.io/moabb/generated/moabb.datasets.bi2015a.html#moabb.datasets.bi2015a) | P300 | 43 | 3 |
|[Lee2019_SSVEP](https://neurotechx.github.io/moabb/generated/moabb.datasets.Lee2019_SSVEP.html#moabb.datasets.Lee2019_SSVEP) | SSVEP | 54 | 2 |

The EEG datasets are automatically downloaded when running the provided recipes. 
Furthermore, the code is designed to allow easy integration of any other dataset from MOABB, as well as the ability to plug and test various deep neural networks. 
The benchmark includes recipes for using the datasets mentioned above with popular models such as:
- [EEGNet](https://arxiv.org/pdf/1611.08024.pdf)
- [ShallowConvNet](https://arxiv.org/pdf/1703.05051.pdf)
- [EEGConformer](https://ieeexplore.ieee.org/stamp/stamp.jsp?tp=&arnumber=9991178)

Users can easily integrate their own PyTorch models into our benchmark by following the instructions provided in the [Incorporating Your Model](#incorporating-your-model) section below.

## 🛠️ Installation

To set up SpeechBrain-MOABB, follow these steps:

1. Install SpeechBrain:

<<<<<<< HEAD
    ```shell
    git clone https://github.com/speechbrain/speechbrain/
    cd speechbrain
    pip install -r requirements.txt
    pip install -e .
    cd ..
    ```

=======
   ```shell
   pip install speechbrain
   ```
>>>>>>> d068d614

2. Clone the benchmark repository:
   ```shell
   git clone https://github.com/speechbrain/benchmarks/
   ```

3. Navigate to `<path-to-repository>/benchmarks/MOABB` in your file system, open a terminal, and run the following commands:

   ```shell
   pip install -r ../../requirements.txt    # Install base dependencies
   pip install -r extra-requirements.txt    # Install additional dependencies
   ```

   These commands will install the necessary dependencies for the benchmark, including both the base requirements and the additional requirements.


<<<<<<< HEAD
The code relies on [MNE](https://mne.tools/stable/index.html), which, by default, stores a config file at `$HOME/.mne/mne-python.json` and downloads data to `$HOME/mne-data`. 
However, in some cases, the home directory may not exist, have storage limitations, or be on a shared filesystem where data operations are restricted by the system admin.
=======
### Notes on MOABB
The benchmark results presented here were generated using MOABB version 0.4.6.
The code, however, remains compatible with newer MOABB versions.
It is important to be aware that starting from MOABB version 1.0, there have been changes to the naming conventions for sessions.
As an example, in BNCI2014001, the session labeled as `session_T` in previous versions is now referred to as `0train`, and `session_E` is now named `1test` in MOABB versions 1.0 and above.


### Notes on MNE
The benchmark relies on [MNE](https://mne.tools/stable/index.html), which, by default, stores a config file at `$HOME/.mne/mne-python.json` and downloads data to `$HOME/mne-data`. However, in some cases, the home directory may not exist, have storage limitations, or be on a shared filesystem where data operations are restricted by the system admin.
>>>>>>> d068d614

If you need to set up a different folder for MNE, follow these steps:

1. Open your bash shell and execute the following command to set the environment variable `_MNE_FAKE_HOME_DIR` to your preferred folder:

   ```bash
   export _MNE_FAKE_HOME_DIR='your/folder'
   ```

2. Launch a Python session and import the MNE module. This action will create a new configuration file at `your/folder/.mne/mne-python.json`.

3. Open the newly created file (`your/folder/.mne/mne-python.json`) and set the `MNE_DATA` and `MNE_DATASETS_BNCI_PATH` variables to the folders you want to use for MNE data and MOABB datasets, respectively.

By following these steps, you can ensure that MNE uses the specified folder for configuration and data storage.


## Training Strategies
EEG recordings involve recording the brain activity from a subject using multiple EEG sensors placed on their head, resulting in a multi-channel signal (one for each sensor).

These recordings can be performed while the subject is engaged in specific tasks, such as *motor imagery*, where they are asked to think about a particular movement.

Multiple recordings, each involving the same subject undertaking the same task, are typically conducted. These recordings are referred to as *sessions*.

One of the distinctive features of EEG tasks compared to other popular machine learning tasks, such as speech processing or computer vision, is the relatively low amount of data available for each subject. Additionally, due to the cost of recording brain activity, the number of subjects is not large.

Normally, two common strategies are used during the training phase: *Leave-One-Session-Out* and *Leave-One-Subject-Out* cross-validation.

* **Leave-One-Session-Out**:
  For each subject, we reserve one session as a test set and use the remaining sessions for training neural networks. 
  We thus train different neural networks, each excluding a different session. 
  We repeat this process for all subjects and then average the performance to asses the final performance of our models.

* **Leave-One-Subject-Out**:
  In this challenging condition, we reserve one subject as the test set while training using the data from all the other subjects. 
  This approach is challenging because each subject has a unique brain activity pattern, making it difficult to successfully leverage data from other subjects.


## ▶️ Quickstart

**Note:** Before proceeding with the experiments, make sure that you have installed the additional dependencies listed in the `extra_requirements.txt` file. 
Please, read the content above as well.

### Training and Evaluation for a Specific Subject and Session

Let's now dive into how to train a model using data from a single subject and session. Follow the steps below to run this experiment:

```bash
python train.py hparams/MotorImagery/BNCI2014001/EEGNet.yaml --data_folder=eeg_data --cached_data_folder=eeg_pickled_data --output_folder=results/MotorImagery/BNCI2014001/ --target_subject_idx=0 --target_session_idx=1 --data_iterator_name=leave-one-session-out
```

In this example, we will train EEGNet for Motor Imagery using the BNCI2014001 dataset. 
Specifically, we will train the model using data from *subject 0*. 
The data recorded in *session 1* of *subject 0* will be used for testing, while all the other sessions will be used for training.

The data will be automatically downloaded to the specified `data_folder`, and a cached version of the data will be stored in `cached_data_folder` for future reuse.

Ensure that your local machine has internet access. If it does not, you can download the data in advance and store it in the specified data_folder.

The results, including training logs and checkpoints, will be available in the output folder specified in the hyperparameter (hparam) file.

In the example above, the output folder contains the models trained for sessions 'T' and 'E'. Within each subfolder, you can find a variety of files generated during model training.

For instance, the train_log.txt file appears as follows:

```
epoch: 1, lr: 1.95e-05 - train loss: 1.39 - valid loss: 1.39, valid f1: 1.84e-01, valid acc: 2.14e-01, valid cm: [[4 0 6 4]
 [6 0 6 2]
 [3 0 5 6]
 [4 1 6 3]]
epoch: 2, lr: 4.03e-05 - train loss: 1.33 - valid loss: 1.39, valid f1: 2.51e-01, valid acc: 3.04e-01, valid cm: [[ 1  1 11  1]
 [ 0  4 10  0]
 [ 1  1 11  1]
 [ 0  1 12  1]]
epoch: 3, lr: 6.11e-05 - train loss: 1.25 - valid loss: 1.39, valid f1: 3.13e-01, valid acc: 3.57e-01, valid cm: [[5 7 2 0]
 [4 9 1 0]
 [4 4 6 0]
 [9 4 1 0]]

...

epoch loaded: 862 - test loss: 5.94e-02, test f1: 8.57e-01, test acc: 8.57e-01, test cm: [[13  1  0  0]
 [ 3 11  0  0]
 [ 0  0 12  2]
 [ 0  0  2 12]]

```

This log file reports various training metrics for each epoch, including train/validation losses, accuracies, and a confusion matrix that provides insights into misclassified classes.

Additionally, you can find detailed performance metrics for both validation and testing in files named `valid_metrics.pkl` and `test_metrics.pkl`."


### Run a Complete Experiment on a Given Dataset

To train models using either the *Leave-One-Subject-Out* or *Leave-One-Session-Out* approach and then average their performance, we have developed a convenient bash script called `run_experiment.sh`. 
This script orchestrates the necessary loops for easy execution and represents the first command-line interface of SpeechBrain-MOABB.

To run a full training experiment, use the following command:

```bash
./run_experiments.sh --hparams hparams/MotorImagery/BNCI2014001/EEGNet.yaml --data_folder eeg_data --output_folder results/MotorImagery/BNCI2014001/EEGNet --nsbj 9 --nsess 2 --nruns 10 --train_mode leave-one-session-out --device=cuda
```

For further details on arguments and customization options, consult `./run_experiments.sh`.

This command will execute the `leave-one-session-out` training on the BNCI2014001 dataset for motor imagery using the EEGNet.yaml configuration.
The script will loop over 9 subjects and 2 sessions, running the experiment 10 times (--nruns 10) with different initialization seeds to ensure robustness.
Running multiple experiments with varied seeds and averaging their performance is a recommended practice to improve result significance.

Please note that due to the thorough evaluation process we employ, running an experiment may require some time. In particular, it may take approximately 8 hours when executed on an NVIDIA V100 GPU.
The results of each experiment are saved in the specified output folder. To view the final aggregated performance, refer to the `aggregated_performance.txt` file.
The `aggregated_performance.txt` file should look like this:

```
---- leave-one-session-out ----

session_E acc [0.728400 0.722600 0.727200 0.735000 0.727200 0.728400 0.733400 0.724500 0.734600 0.726900] avg: 0.728820 ± 0.003990
session_T acc [0.727600 0.736500 0.729900 0.736900 0.737300 0.736500 0.748500 0.734200 0.739200 0.737700] avg: 0.736430 ± 0.005306


Aggregated results

acc [0.728009 0.729552 0.728588 0.735918 0.732253 0.732446 0.740934 0.729360 0.736883 0.732253] avg: 0.732620 ± 0.003950
[{'name': 'objective', 'type': 'objective', 'value': 0.26738040123456785}]

```

The system's performance should closely match the values reported in the first row of the table in [Results](#results) section. Specifically, please refer to the line corresponding to `/MotorImagery/BNCI2014001/EEGNet.yaml`.

Please be aware that there may be slight variability each time the experiment is run, primarily due to different seeds being used in each run. For example, you may observe accuracy values like `0.732620` in the current run, while the original table reports `0.731559`. We conduct 10 runs and average the results to minimize this variability and provide a more accurate performance estimate.

In addition to the `aggregated_performance.txt` file, the output folder includes further information:

- Each run's performance details are reported in individual files, such as `run1_results.txt`.
- For each run, a dedicated folder (e.g., `run1`) contains the models trained for each subject, complete with logging information.

Feel free to explore the output folder and become familiar with the provided output.

By default, the hyperparameters in the yaml files are those determined during hyperparameter tuning (as shown below).


**Default Values:**
- By default, the training modality is set to `leave-one-session-out`. If you prefer to use `leave-one-subject-out`, simply add the flag `--train_mode=leave-one-subject-out`.
- The default evaluation metric is accuracy (acc). If you wish to use F1 score instead, use the flag `--eval_metric=f1`.
- By default, the evaluation is conducted on the test set. To use the dev set instead, use the flag `--eval_set=dev`.
- Without specifying the `--seed flag`, a random seed is used.
- Beyond the flags expected by the `./run_experiments.sh` script, you can use additional flags to override any value declared in the hparam file. In the example above, we changed the number of epochs to 2.

**Note**: This script operates under the assumption that you are utilizing a Linux-based system. In this scenario, we offer a bash script instead of a Python script due to its inherent suitability for effectively orchestrating multiple training loops across various subjects and sessions.

**Important:** The number of subjects (`--nsbj`) and sessions (`--nsess`) is dataset-dependent. Refer to the dataset [dataset table above](#dataset-table) for these details. When executing a training experiment on a different dataset or model, please modify both the hparam file and adjust the subject and session counts accordingly.

### Hyperparameter Tuning

Efficient hyperparameter tuning is paramount when introducing novel models or experimenting with diverse datasets. 
Our benchmark establishes a standardized protocol for hyperparameter tuning, utilizing [Orion](https://orion.readthedocs.io/en/stable/) to ensure fair model comparisons.

The standardized protocol we propose is based on multi-step hyperparameter search, for addressing the search in a large hyperparameter space, and on multi-seed initialization, for providing robust performance estimates. 
Note that several aspects affecting this protocol underwent deep investigation.
These include multi-step vs. single-step search, the search algorithm used, the number of participants for hyperparameter search, and the number of random seeds for providing a stable decoding performance. 
Refer to [protocol results below](#results_protocol) for the results on the key aspects characterizing the decoding protocol. 
#### **Overview**

Hyperparameter tuning is orchestrated through the `./run_hparam_optimization.sh` script, which oversees the execution of multiple hyperparameter trials via `run_experiments.sh`. 
This script represents the second command-line interface of SpeechBrain-MOABB.

Please keep in mind the following points:
- In certain scenarios, you may find it advantageous to retain separate experiment folders for each hyperparameter trial. You can achieve this by using the `--store_all True` flag. Conversely, setting it to false will condense results within a singular folder, a space-saving measure.
- The script effectively manages all essential phases for executing multi-step hyperparameter tuning. It further assesses the final performance on the test set using the optimal hyperparameters, with performance being averaged across `--nruns_eval` iterations to enhance result significance.

#### **Incorporating Orion Flags in Hparam Files**

The script assumes that Orion flags are directly included in the specified YAML hparam file using comments. To optimize, for instance, the dropout parameter within a defined range, you need to have the following line in the YAML file:

```yaml
dropout: 0.1748  # @orion_step1: --dropout~"uniform(0.0, 0.5)"
```

#### **Multi-Step Hyperparameter Optimization**

Our method supports multi-step hyperparameter optimization.

In practice, we can optimize a subset of hyperparameters while keeping the others fixed.

After finding their optimal values, we utilize them as a foundation for optimizing another set of hyperparameters.

This approach has consistently demonstrated superior results in our benchmark, especially when distinguishing between training and architectural hyperparameters versus data augmentation hyperparameters.

We thus propose a two-phase hyperparameter optimization strategy: in phase 1, we optimize hyperparameters related to the neural network architecture, while in phase 2, our focus shifts exclusively to data augmentation hyperparameters.


To optimize a hyperparameter in a second step, follow this syntax in the YAML file:

```yaml
snr_white_low: 9.1 # @orion_step2: --snr_white_low~"uniform(0.0, 15, precision=2)"
```

Users have the flexibility to define multiple optimization steps based on their experimental protocol, although two steps, as recommended, often suffice.

#### **Workflow of the Script**

The script operates as follows:

1. Scans the specified hparam file for Orion flags.
2. Executes hyperparameter tuning using the `orion-hunt` command.
3. Captures and saves the best hyperparameters for reference via `torch-info`.
4. Continues until flags like `@orion_step<stepid>` are encountered in the YAML file.

#### **Running Hyperparameter Optimization**

You can conduct hyperparameter optimization with commands similar to the following:

```bash
./run_hparam_optimization.sh --exp_name 'EEGNet_BNCI2014001_hopt' \
                             --output_folder results/MotorImagery/BNCI2014001/EEGNet/hopt \
                             --data_folder eeg_data/ \
                             --hparams hparams/MotorImagery/BNCI2014001/EEGNet.yaml \
                             --nsbj 9 --nsess 2 \
                             --nsbj_hpsearch 9 --nsess_hpsearch 2 \
                             --nruns 1 \
                             --nruns_eval 10 \
                             --eval_metric acc \
                             --train_mode leave-one-session-out \
                             --exp_max_trials 50
```

For further details on arguments and customization options, consult `./run_hparam_optimization.sh`.

Note that hyperparameter tuning may take several hours (up to several days) depending on the model complexity and dataset.
To speed up hyper-parameter tuning you can consider reducing the number of subjects and sessions used during hyper-parameter tuning, by setting the `--nsbj_hpsearch ` and `--nsess_hpsearch` flags.
As an example, in the previous command you can set `--nsbj_hpsearch 3 --nsess_hpsearch 1` to run hyper-parameter tuning only on a subset of subjects / sessions.
Of course, the final evaluation will be performed on the entire dataset (on all subjects and sessions).

Our protocol ensures a model comparison that is as fair as possible. 
All reported results reported below are achieved with the same hyperparameter tuning methodology, enabling fair assessments across diverse models.

As evident from the example, you need to configure the hyperparameter file, specify the number of subjects (nsbj), and set the number of sessions (nsess).

The [table above](#dataset-table) provides these values for each compatible dataset.

When it comes to training the model utilizing the leave-one-subject-out approach, simply employ the `--train_mode leave-one-subject-out` flag.

By default, model training is performed on GPU. However, in case you do not have any GPU available on your machine, you can train models on CPU by specifying the `--device cpu` flag.

**Notes:**
- To monitor the status of the hyperparameter optimization, simply enter the following command: `orion status --all`. Ensure that you have added the necessary variables required by orion to your bash environment. You can achieve this by executing the following code within your terminal:

```bash
export ORION_DB_ADDRESS=results/MotorImagery/BNCI2014001/EEGNet/hopt/EEGNet_BNCI2014001_hopt.pkl
export ORION_DB_TYPE=pickleddb
```

Please note that the value of the `ORION_DB_ADDRESS` variable will vary depending on the experiment. Adjust it accordingly.

- If needed, you can interrupt the code at any point, and it will resume from the last completed trial.

- The quantities of subjects (`--nsbj`, `--nsbj_hpsearch`) and of sessions (`--nsess`, `--nsess_hpsearch`) are dataset-dependent. Please consult the [table above](#dataset-table) for this information.
 When conducting a hyperparameter optimization experiment using an alternative dataset or model, kindly adjust both the hparam file and the subject/session counts accordingly.

- If you intend to perform multiple repetitions of the same hparam optimization, it is necessary to modify the `--exp_name`.

- This script is designed for a Linux-based system. In this context, we provide a bash script instead of a Python script due to its natural ability to orchestrate diverse training loops across various subjects and sessions.


#### **Output Structure**

Results are saved within the specified output folder (`--output_folder`):

- The optimal hyperparameters are stored in `best_hparams.yaml`.
- The outcomes of individual optimization steps are stored within the subfolders `step1` and `step2`. When the `--store_all True` flag is employed, all hyperparameter trials are saved within the `exp` folder, each contained in subfolders with random names.
- To circumvent the generation of excessive files and folders within the `exp` directory, which can be an issue on certain HPC clusters due to file quantity restrictions, consider activating the `--compress_exp True` option.
- The "best" subfolder contains performance metrics on test sets using the best hyperparameters. Refer to `aggregated_performance.txt` for averaged results across multiple runs.

## [Incorporating Your Model](#incorporating-your-model)

Let's now assume you've designed a neural network in PyTorch and wish to integrate it into our benchmark.
You're in luck because we've made this step as simple as possible for you!
Here are the steps you should follow:

1. Write your model's code in a Python library saved in `benchmarks/MOABB/models` (e.g., `benchmarks/MOABB/models/my_model.py`). 
Ensure that your model is compatible with the EEG task, considering varying input channels and variable-length inputs across different datasets.

2. Create a YAML file for each dataset you want to experiment with. Thankfully, you don't have to start from scratch. For example, if you're working with BNCI2014001 (Motor Imagery/), copy `benchmarks/MOABB/hparams/MotorImagery/BNCI2014001/EEGNet.yaml` and save it in the same folder with a different name (e.g., `my_model.yaml`).

3. Edit the relevant section of your `my_model.yaml`. Redefine the `model:` to reference your custom model (e.g., `model: !new:models.my_model.my_model`).

4. Ensure you include the hyperparameters specific to your model, along with the ranges you'd like to explore during hyperparameter tuning.

5. Now, follow the instructions above to run an experiment and perform the necessary hyperparameter tuning.

**Note**: If you're not familiar with YAML, you can refer to our [HyperPyYAML tutorial](https://speechbrain.github.io/tutorial_basics.html) on the SpeechBrain website for guidance.


## 📈️ [Results](#results)

Here, we report some results while benchmarking three popular EEG deep learning-based models for decoding motor imagery, P300, and SSVEP with SpeechBrain-MOABB. 

Performance metrics were computed on each held-out session (stored in the metrics.pkl file) and reported here averaged across sessions and subjects, displaying the average value ± standard deviation across 10 random seeds.

| Release | Task | Hyperparams file | Training strategy | Key loaded model | Performance (test set) |  GPUs |
|:-------------:|:-------------:|:---------------------------:|:---------------------------:|  -----:| -----:| :-----------:|
| 23-10-02 | Motor imagery | /MotorImagery/BNCI2014001/EEGNet.yaml | leave-one-session-out |  'acc'| 0.731559±0.003888 | 1xNVIDIA V100 (16 GB) |
| 23-10-02 | Motor imagery | /MotorImagery/BNCI2014001/ShallowConvNet.yaml | leave-one-session-out |  'acc'| 0.695795±0.003748 | 1xNVIDIA V100 (16 GB) |
| 23-10-02 | Motor imagery | /MotorImagery/BNCI2014001/EEGConformer.yaml | leave-one-session-out |  'acc'| 0.675810±0.006926 | 1xNVIDIA V100 (16 GB) |
| 23-10-02 | Motor imagery | /MotorImagery/BNCI2014004/EEGNet.yaml | leave-one-session-out |  'acc'| 0.812062±0.001888 | 1xNVIDIA V100 (16 GB) |
| 23-10-02 | Motor imagery | /MotorImagery/BNCI2014004/ShallowConvNet.yaml | leave-one-session-out |  'acc'| 0.784813±0.003038 | 1xNVIDIA V100 (16 GB) |
| 27-10-02 | Motor imagery | /MotorImagery/BNCI2014004/EEGConformer.yaml | leave-one-session-out |  'acc'| 0.799148 ± 0.002082  | 1xNVIDIA V100 (16 GB) |
| 23-10-02 | Motor imagery | /MotorImagery/BNCI2015001/EEGNet.yaml | leave-one-session-out |  'acc'| 0.810646±0.002113 | 1xNVIDIA V100 (16 GB) |
| 23-10-02 | Motor imagery | /MotorImagery/BNCI2015001/ShallowConvNet.yaml | leave-one-session-out |  'acc'| 0.828646±0.003781 | 1xNVIDIA V100 (16 GB) |
| 23-10-02 | Motor imagery | /MotorImagery/BNCI2015001/EEGConformer.yaml | leave-one-session-out |  'acc'| 0.751688±0.009589 | 1xNVIDIA V100 (16 GB) |
| 23-10-02 | Motor imagery | /MotorImagery/Lee2019_MI/EEGNet.yaml | leave-one-session-out |  'acc'| 0.694278±0.003121 | 1xNVIDIA V100 (16 GB) |
| 23-10-02 | Motor imagery | /MotorImagery/Lee2019_MI/ShallowConvNet.yaml | leave-one-session-out |  'acc'| 0.657500±0.004488 | 1xNVIDIA V100 (16 GB) |
| 23-10-02 | Motor imagery | /MotorImagery/Lee2019_MI/EEGConformer.yaml | leave-one-session-out |  'acc'| 0.651333±0.008495 | 1xNVIDIA V100 (16 GB) |
| 23-10-02 | Motor imagery | /MotorImagery/Zhou2016/EEGNet.yaml | leave-one-session-out |  'acc'| 0.843619±0.005637 | 1xNVIDIA V100 (16 GB) |
| 23-10-02 | Motor imagery | /MotorImagery/Zhou2016/ShallowConvNet.yaml | leave-one-session-out |  'acc'| 0.826854±0.005277 | 1xNVIDIA V100 (16 GB) |
| 23-10-02 | Motor imagery | /MotorImagery/Zhou2016/EEGConformer.yaml | leave-one-session-out |  'acc'| 0.839601±0.005769 | 1xNVIDIA V100 (16 GB) |
| 23-10-02 | P300 | /P300/EPFLP300/EEGNet.yaml | leave-one-session-out |  'f1'| 0.634613±0.003840 | 1xNVIDIA V100 (16 GB) |
| 23-10-02 | P300 | /P300/BNCI2014009/EEGNet.yaml | leave-one-session-out |  'f1'| 0.754958±0.001643 | 1xNVIDIA V100 (16 GB) |
| 27-10-02 | P300 | /P300/bi2015a/EEGNet.yaml | leave-one-session-out |  'f1'| 0.723952±0.002445 | 1xNVIDIA V100 (16 GB) |
| 23-10-02 | SSVEP | /SSVEP/Lee2019_SSVEP/EEGNet.yaml | leave-one-session-out |  'acc'| 0.916148±0.002436 | 1xNVIDIA V100 (16 GB) |

Notes:
- To ensure transparency and reproducibility, we release the output folder containing model checkpoints and training logs. You can access **checkpoints** for each model and dataset, complete with hyperparameter tuning [here](https://www.dropbox.com/sh/ux0i0suljojonmb/AABsTBpEKCTmVE784yQw-WGMa?dl=0).
- The experiments can be conducted on any GPU with a memory capacity of 12 GB or higher.
- ShallowConvNet and EECConformer models are excluded for P300 and SSVEP experiments, as these models are tailored for Motor Imagery tasks.

## 📈️ [Validation of the proposed decoding protocol](#results_protocol)
In the following, we report the main results that were obtained by changing the key aspects of the decoding protocol, such as:
* The number of participants used during hyperparameter search
* Multi-step hyperparameter search (2-step search vs. 1-step search)
* The hyperparameter search algorithm (sequential model-based search vs. random search)
* The performance fluctuations due to random initialization of neural networks

Performance metrics were computed on each held-out session (stored in the metrics.pkl file) and reported here averaged across sessions and subjects.
### Hyperparameter search on all participants or on a subset of participants
Hyperparameter search was performed using all the participants available or a subset of participants, for reducing computational time.

In a first case of study, we use a subset of formed by 3 or 5 participants (5 participants for the largest datasets among the considered ones, i.e., Lee2019_MI, Lee2019_SSVEP).
From our results, using a subset of participants slightly worsened the performance only for 4 out of 9 datasets from 0.73 to 5.3%, while at the same time reducing the computational time required (from 321.8 to 55.9 hours, on average across datasets).

We also report results using a subset formed by only 1 participant, as a last case of study. In this case, the performance worsened up to 14.6%. 

The table presented below illustrates the performance difference observed when utilizing the entire set of subjects compared to using only a subset of them (A negative number indicates a decline in performance.)


| Task | Hyperparams file | Training strategy | Key loaded model | Mean performance (test set): all - subset of 3-5 participants | Mean performance (test set): all - subset of 1 participant|  GPUs |
|:-------------:|:---------------------------:|:---------------------------:|  -----:| -----:|-----:| :-----------:|
| Motor imagery | /MotorImagery/BNCI2014001/EEGNet.yaml | leave-one-session-out |  'acc'| 0.0318  | 0.0176 |1xNVIDIA V100 (16 GB) |
| Motor imagery | /MotorImagery/BNCI2014004/EEGNet.yaml | leave-one-session-out |  'acc'| -0.0076| -0.0008 | 1xNVIDIA V100 (16 GB) |
| Motor imagery | /MotorImagery/BNCI2015001/EEGNet.yaml | leave-one-session-out |  'acc'| 0.0350 | 0.0208 | 1xNVIDIA V100 (16 GB) |
| Motor imagery | /MotorImagery/Lee2019_MI/EEGNet.yaml | leave-one-session-out |  'acc'| -0.0532 | -0.1088 | 1xNVIDIA V100 (16 GB) |
| Motor imagery | /MotorImagery/Zhou2016/EEGNet.yaml | leave-one-session-out |  'acc'| 0.0091 | -0.0504 | 1xNVIDIA V100 (16 GB) |
| P300 | /P300/EPFLP300/EEGNet.yaml | leave-one-session-out |  'f1'| -0.0140 | -0.0423 |1xNVIDIA V100 (16 GB) |
| P300 | /P300/BNCI2014009/EEGNet.yaml | leave-one-session-out |  'f1'| -0.0073 | -0.0206 |1xNVIDIA V100 (16 GB) |
| P300 | /P300/bi2015a/EEGNet.yaml | leave-one-session-out |  'f1'| 0.0101 | -0.0117 | 1xNVIDIA V100 (16 GB) |
| SSVEP | /SSVEP/Lee2019_SSVEP/EEGNet.yaml | leave-one-session-out |  'acc'| 0.0144 |-0.1456 |1xNVIDIA V100 (16 GB) |


### Two-step vs. one-step hyperparameter search
Hyperparameter search was performed on the entire search space in a single step (1-step search) or on subspaces of the entire search space performing two sequential spaces (2-step search).
From our results, two-step search was superior to single-step search for 6 out of 9 datasets used, with improvements up to 10.9%. 

The table presented below illustrates the performance difference observed when utilizing 1-step search vs 2-step search (A negative number indicates a decline in performance.)

| Task | Hyperparams file | Training strategy | Key loaded model | Mean performance (test set): 2-step - 1-step search |  GPUs |
|:-------------:|:---------------------------:|:---------------------------:|  -----:| -----:| :-----------:|
| Motor imagery | /MotorImagery/BNCI2014001/EEGNet.yaml | leave-one-session-out |  'acc'| 0.0324  |1xNVIDIA V100 (16 GB) |
| Motor imagery | /MotorImagery/BNCI2014004/EEGNet.yaml | leave-one-session-out |  'acc'| -0.0035 | 1xNVIDIA V100 (16 GB) |
| Motor imagery | /MotorImagery/BNCI2015001/EEGNet.yaml | leave-one-session-out |  'acc'| 0.0465 | 1xNVIDIA V100 (16 GB) |
| Motor imagery | /MotorImagery/Lee2019_MI/EEGNet.yaml | leave-one-session-out |  'acc'| -0.0207 | 1xNVIDIA V100 (16 GB) |
| Motor imagery | /MotorImagery/Zhou2016/EEGNet.yaml | leave-one-session-out |  'acc'| 0.0305 | 1xNVIDIA V100 (16 GB) |
| P300 | /P300/EPFLP300/EEGNet.yaml | leave-one-session-out |  'f1'| -0.0109 | 1xNVIDIA V100 (16 GB) |
| P300 | /P300/BNCI2014009/EEGNet.yaml | leave-one-session-out |  'f1'| 0.0136 |1xNVIDIA V100 (16 GB) |
| P300 | /P300/bi2015a/EEGNet.yaml | leave-one-session-out |  'f1'| 0.0127 |  1xNVIDIA V100 (16 GB) |
| SSVEP | /SSVEP/Lee2019_SSVEP/EEGNet.yaml | leave-one-session-out |  'acc'| 0.1088 | 1xNVIDIA V100 (16 GB) |

### Sequential model-based search (TPE-based) vs. random search
Hyperparameter search was performed using TPE (configuration file at: `hparams/orion/hparams_tpe.yaml`) or using random search (configuration file at: `hparams/orion/hparams_random_search.yaml`).
From our results, sequential model-based search (TPE-based) was superior to random search for 7 out of 9 datasets used, with improvements up to 5.7%. 

The table presented below illustrates the performance difference observed when utilizing TPE search vs Random search (A negative number indicates a decline in performance.)

| Task | Hyperparams file | Training strategy | Key loaded model | Mean performance (test set): TPE - random search |  GPUs |
|:-------------:|:---------------------------:|:---------------------------:|  -----:| -----:| :-----------:|
| Motor imagery | /MotorImagery/BNCI2014001/EEGNet.yaml | leave-one-session-out |  'acc'| 0.0567  |1xNVIDIA V100 (16 GB) |
| Motor imagery | /MotorImagery/BNCI2014004/EEGNet.yaml | leave-one-session-out |  'acc'| -0.0063 | 1xNVIDIA V100 (16 GB) |
| Motor imagery | /MotorImagery/BNCI2015001/EEGNet.yaml | leave-one-session-out |  'acc'| 0.0535 | 1xNVIDIA V100 (16 GB) |
| Motor imagery | /MotorImagery/Lee2019_MI/EEGNet.yaml | leave-one-session-out |  'acc'| -0.0105 | 1xNVIDIA V100 (16 GB) |
| Motor imagery | /MotorImagery/Zhou2016/EEGNet.yaml | leave-one-session-out |  'acc'| 0.0535 | 1xNVIDIA V100 (16 GB) |
| P300 | /P300/EPFLP300/EEGNet.yaml | leave-one-session-out |  'f1'| 0.0036 | 1xNVIDIA V100 (16 GB) |
| P300 | /P300/BNCI2014009/EEGNet.yaml | leave-one-session-out |  'f1'| 0.0137 |1xNVIDIA V100 (16 GB) |
| P300 | /P300/bi2015a/EEGNet.yaml | leave-one-session-out |  'f1'| 0.0142 |  1xNVIDIA V100 (16 GB) |
| SSVEP | /SSVEP/Lee2019_SSVEP/EEGNet.yaml | leave-one-session-out |  'acc'| 0.0224 | 1xNVIDIA V100 (16 GB) |

### Performance variability due to random initialization
After hyperparameter search, the final models were trained and evaluated with 100 random seeds and the standard deviation was computed across averages across 1 or 10 seeds.
From our results, using 10 random seeds the performance variability was less than 1% for all datasets (9 out of 9 datasets), while with only 1 random seed the performance variability was up to 4.9639%.

| Task | Hyperparams file | Training strategy | Key loaded model | std. dev.: 1 seed (%)| std. dev.: 10 seeds (%)|  GPUs |
|:-------------:|:---------------------------:|:---------------------------:|  -----:| -----:|-----:| :-----------:|
| Motor imagery | /MotorImagery/BNCI2014001/EEGNet.yaml | leave-one-session-out |  'acc'| 1.3470  |0.4251  |1xNVIDIA V100 (16 GB) |
| Motor imagery | /MotorImagery/BNCI2014004/EEGNet.yaml | leave-one-session-out |  'acc'| 0.9280 |0.2016  | 1xNVIDIA V100 (16 GB) |
| Motor imagery | /MotorImagery/BNCI2015001/EEGNet.yaml | leave-one-session-out |  'acc'| 1.5500 |0.5143  | 1xNVIDIA V100 (16 GB) |
| Motor imagery | /MotorImagery/Lee2019_MI/EEGNet.yaml | leave-one-session-out |  'acc'| 4.9639 |0.8843  | 1xNVIDIA V100 (16 GB) |
| Motor imagery | /MotorImagery/Zhou2016/EEGNet.yaml | leave-one-session-out |  'acc'| 1.6872 |0.4132  | 1xNVIDIA V100 (16 GB) |
| P300 | /P300/EPFLP300/EEGNet.yaml | leave-one-session-out |  'f1'| 1.8622 |0.5874  | 1xNVIDIA V100 (16 GB) |
| P300 | /P300/BNCI2014009/EEGNet.yaml | leave-one-session-out |  'f1'| 1.6558 |0.4564  |1xNVIDIA V100 (16 GB) |
| P300 | /P300/bi2015a/EEGNet.yaml | leave-one-session-out |  'f1'| 0.9080 | 0.1607  | 1xNVIDIA V100 (16 GB) |
| SSVEP | /SSVEP/Lee2019_SSVEP/EEGNet.yaml | leave-one-session-out |  'acc'| 1.6279 |0.7560  | 1xNVIDIA V100 (16 GB) |

## 📧 Contact

For any questions or inquiries, feel free to reach Davide Borra, Ph.D., University of Bologna ([davide.borra2@unibo.it](mailto:davide.borra2@unibo.it)).

## **Citing**

If you use SpeechBrain-MOABB for your research or business, please cite:

[The link to the official paper will be available soon]

Please also cite SpeechBrain:

```bibtex
@misc{speechbrain,
  title={{SpeechBrain}: A General-Purpose Speech Toolkit},
  author={Mirco Ravanelli and Titouan Parcollet and Peter Plantinga and Aku Rouhe and Samuele Cornell and Loren Lugosch and Cem Subakan and Nauman Dawalatabad and Abdelwahab Heba and Jianyuan Zhong and Ju-Chieh Chou and Sung-Lin Yeh and Szu-Wei Fu and Chien-Feng Liao and Elena Rastorgueva and François Grondin and William Aris and Hwidong Na and Yan Gao and Renato De Mori and Yoshua Bengio},
  year={2021},
  eprint={2106.04624},
  archivePrefix={arXiv},
  primaryClass={eess.AS},
  note={arXiv:2106.04624}
}
```<|MERGE_RESOLUTION|>--- conflicted
+++ resolved
@@ -46,7 +46,6 @@
 
 1. Install SpeechBrain:
 
-<<<<<<< HEAD
     ```shell
     git clone https://github.com/speechbrain/speechbrain/
     cd speechbrain
@@ -55,11 +54,6 @@
     cd ..
     ```
 
-=======
-   ```shell
-   pip install speechbrain
-   ```
->>>>>>> d068d614
 
 2. Clone the benchmark repository:
    ```shell
@@ -76,20 +70,16 @@
    These commands will install the necessary dependencies for the benchmark, including both the base requirements and the additional requirements.
 
 
-<<<<<<< HEAD
+
 The code relies on [MNE](https://mne.tools/stable/index.html), which, by default, stores a config file at `$HOME/.mne/mne-python.json` and downloads data to `$HOME/mne-data`. 
 However, in some cases, the home directory may not exist, have storage limitations, or be on a shared filesystem where data operations are restricted by the system admin.
-=======
+
 ### Notes on MOABB
 The benchmark results presented here were generated using MOABB version 0.4.6.
 The code, however, remains compatible with newer MOABB versions.
 It is important to be aware that starting from MOABB version 1.0, there have been changes to the naming conventions for sessions.
 As an example, in BNCI2014001, the session labeled as `session_T` in previous versions is now referred to as `0train`, and `session_E` is now named `1test` in MOABB versions 1.0 and above.
 
-
-### Notes on MNE
-The benchmark relies on [MNE](https://mne.tools/stable/index.html), which, by default, stores a config file at `$HOME/.mne/mne-python.json` and downloads data to `$HOME/mne-data`. However, in some cases, the home directory may not exist, have storage limitations, or be on a shared filesystem where data operations are restricted by the system admin.
->>>>>>> d068d614
 
 If you need to set up a different folder for MNE, follow these steps:
 
